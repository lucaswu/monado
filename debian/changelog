--- conflicted
+++ resolved
@@ -1,10 +1,3 @@
-<<<<<<< HEAD
-monado (0.3.0-1~ubuntu20.04~ppa20200710) focal; urgency=medium
-
-  * Rebuild for Ubuntu Focal.
-
- -- Ryan Pavlik <ryan@ryanpavlik.com>  Fri, 10 Jul 2020 17:04:11 -0500
-=======
 monado (21.0.0~dfsg1-1) unstable; urgency=medium
 
   * New upstream version 21.0.0~dfsg1
@@ -38,7 +31,12 @@
     - Adds a new binary package, monado-service, on Linux.
 
  -- Ryan Pavlik <ryan@ryanpavlik.com>  Tue, 14 Jul 2020 16:01:24 -0500
->>>>>>> 59bf442e
+
+monado (0.3.0-1~ubuntu20.04~ppa20200710) focal; urgency=medium
+
+  * Rebuild for Ubuntu Focal.
+
+ -- Ryan Pavlik <ryan@ryanpavlik.com>  Fri, 10 Jul 2020 17:04:11 -0500
 
 monado (0.3.0-1) unstable; urgency=medium
 
